--- conflicted
+++ resolved
@@ -72,33 +72,16 @@
 
     @jax.jit
     @partial(shard_map, mesh=mesh, in_specs=P('z', 'y'), out_specs=P('y', 'z'))
-<<<<<<< HEAD
-    def jax_transposeXtoY(x):
-        return lax.all_to_all(x, 'z', 0, 0, tiled=True)
-    
-    @jax.jit
-    @partial(shard_map, mesh=mesh, in_specs=P('y', 'z'), out_specs=P('z', 'y'))
-    def jax_transposeYtoX(x):
-        return lax.all_to_all(x, 'y', 0, 0, tiled=True)
-    
-    @jax.jit
-    @partial(shard_map, mesh=mesh, in_specs=P('z', 'y'), out_specs=P('y', 'z'))
-=======
     def jax_transposeXtoY(data):
         return lax.all_to_all(data, 'y', 2, 1, tiled=True).transpose([2 , 0 , 1])
 
     @jax.jit
     @partial(shard_map, mesh=mesh, in_specs=P('y', 'z'), out_specs=P('z', 'y'))
->>>>>>> 27e3c83e
     def jax_transposeYtoZ(x):
         return lax.all_to_all(x, 'z', 2, 1, tiled=True).transpose([2 , 0 , 1])
 
     @jax.jit
-<<<<<<< HEAD
-    @partial(shard_map, mesh=mesh, in_specs=P('y', 'z'), out_specs=P('z', 'y'))
-=======
     @partial(shard_map, mesh=mesh, in_specs=P('z', 'y'), out_specs=P('y', 'z'))
->>>>>>> 27e3c83e
     def jax_transposeZtoY(x):
         return lax.all_to_all(x, 'z', 2, 0, tiled=True).transpose([1, 2 ,0])
 
